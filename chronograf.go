package chronograf

import (
	"bytes"
	"context"
	"encoding/json"
	"errors"
	"fmt"
	"io"
	"net/http"
	"regexp"
	"strconv"
	"strings"
	"time"
	"unicode"
	"unicode/utf8"

	"github.com/influxdata/influxdb/influxql"
)

// General errors.
const (
	ErrUpstreamTimeout                 = Error("request to backend timed out")
	ErrSourceNotFound                  = Error("source not found")
	ErrServerNotFound                  = Error("server not found")
	ErrLayoutNotFound                  = Error("layout not found")
	ErrDashboardNotFound               = Error("dashboard not found")
	ErrUserNotFound                    = Error("user not found")
	ErrUserAlreadyExists               = Error("user already exists")
	ErrOrganizationNotFound            = Error("organization not found")
	ErrLayoutInvalid                   = Error("layout is invalid")
	ErrAlertNotFound                   = Error("alert not found")
	ErrAuthentication                  = Error("user not authenticated")
	ErrUninitialized                   = Error("client uninitialized. Call Open() method")
	ErrInvalidAxis                     = Error("Unexpected axis in cell. Valid axes are 'x', 'y', and 'y2'")
	ErrOrganizationNameTaken           = Error("organization name is taken")
	ErrCannotDeleteDefaultOrganization = Error("cannot delete default organization")
)

// Error is a domain error encountered while processing chronograf requests
type Error string

func (e Error) Error() string {
	return string(e)
}

// Logger represents an abstracted structured logging implementation. It
// provides methods to trigger log messages at various alert levels and a
// WithField method to set keys for a structured log message.
type Logger interface {
	Debug(...interface{})
	Info(...interface{})
	Error(...interface{})

	WithField(string, interface{}) Logger

	// Logger can be transformed into an io.Writer.
	// That writer is the end of an io.Pipe and it is your responsibility to close it.
	Writer() *io.PipeWriter
}

// Router is an abstracted Router based on the API provided by the
// julienschmidt/httprouter package.
type Router interface {
	http.Handler
	GET(string, http.HandlerFunc)
	PATCH(string, http.HandlerFunc)
	POST(string, http.HandlerFunc)
	DELETE(string, http.HandlerFunc)
	PUT(string, http.HandlerFunc)

	Handler(string, string, http.Handler)
}

// Assets returns a handler to serve the website.
type Assets interface {
	Handler() http.Handler
}

// Supported time-series databases
const (
	// InfluxDB is the open-source time-series database
	InfluxDB = "influx"
	// InfluxEnteprise is the clustered HA time-series database
	InfluxEnterprise = "influx-enterprise"
	// InfluxRelay is the basic HA layer over InfluxDB
	InfluxRelay = "influx-relay"
)

// TSDBStatus represents the current status of a time series database
type TSDBStatus interface {
	// Connect will connect to the time series using the information in `Source`.
	Connect(ctx context.Context, src *Source) error
	// Ping returns version and TSDB type of time series database if reachable.
	Ping(context.Context) error
	// Version returns the version of the TSDB database
	Version(context.Context) (string, error)
	// Type returns the type of the TSDB database
	Type(context.Context) (string, error)
}

// TimeSeries represents a queryable time series database.
type TimeSeries interface {
	// Query retrieves time series data from the database.
	Query(context.Context, Query) (Response, error)
	// Connect will connect to the time series using the information in `Source`.
	Connect(context.Context, *Source) error
	// UsersStore represents the user accounts within the TimeSeries database
	Users(context.Context) UsersStore
	// Permissions returns all valid names permissions in this database
	Permissions(context.Context) Permissions
	// Roles represents the roles associated with this TimesSeriesDatabase
	Roles(context.Context) (RolesStore, error)
}

// Role is a restricted set of permissions assigned to a set of users.
type Role struct {
	Name         string      `json:"name"`
	Permissions  Permissions `json:"permissions,omitempty"`
	Users        []User      `json:"users,omitempty"`
	Organization string      `json:"organization,omitempty"`
}

// RolesStore is the Storage and retrieval of authentication information
type RolesStore interface {
	// All lists all roles from the RolesStore
	All(context.Context) ([]Role, error)
	// Create a new Role in the RolesStore
	Add(context.Context, *Role) (*Role, error)
	// Delete the Role from the RolesStore
	Delete(context.Context, *Role) error
	// Get retrieves a role if name exists.
	Get(ctx context.Context, name string) (*Role, error)
	// Update the roles' users or permissions
	Update(context.Context, *Role) error
}

// Range represents an upper and lower bound for data
type Range struct {
	Upper int64 `json:"upper"` // Upper is the upper bound
	Lower int64 `json:"lower"` // Lower is the lower bound
}

type TemplateVariable interface {
	fmt.Stringer
	Name() string     // returns the variable name
	Precedence() uint // ordinal indicating precedence level for replacement
}

type ExecutableVar interface {
	Exec(string)
}

// TemplateValue is a value use to replace a template in an InfluxQL query
type BasicTemplateValue struct {
	Value    string `json:"value"`    // Value is the specific value used to replace a template in an InfluxQL query
	Type     string `json:"type"`     // Type can be tagKey, tagValue, fieldKey, csv, measurement, database, constant
	Selected bool   `json:"selected"` // Selected states that this variable has been picked to use for replacement
}

// TemplateVar is a named variable within an InfluxQL query to be replaced with Values
type BasicTemplateVar struct {
	Var    string               `json:"tempVar"` // Var is the string to replace within InfluxQL
	Values []BasicTemplateValue `json:"values"`  // Values are the replacement values within InfluxQL
}

func (t BasicTemplateVar) Name() string {
	return t.Var
}

// String converts the template variable into a correct InfluxQL string based
// on its type
func (t BasicTemplateVar) String() string {
	if len(t.Values) == 0 {
		return ""
	}
	switch t.Values[0].Type {
	case "tagKey", "fieldKey", "measurement", "database":
		return `"` + t.Values[0].Value + `"`
	case "tagValue", "timeStamp":
		return `'` + t.Values[0].Value + `'`
	case "csv", "constant":
		return t.Values[0].Value
	default:
		return ""
	}
}

func (t BasicTemplateVar) Precedence() uint {
	return 0
}

type GroupByVar struct {
	Var               string        `json:"tempVar"`                     // the name of the variable as present in the query
	Duration          time.Duration `json:"duration,omitempty"`          // the Duration supplied by the query
	Resolution        uint          `json:"resolution"`                  // the available screen resolution to render the results of this query
	ReportingInterval time.Duration `json:"reportingInterval,omitempty"` // the interval at which data is reported to this series
}

// Exec is responsible for extracting the Duration from the query
func (g *GroupByVar) Exec(query string) {
	whereClause := "WHERE"
	start := strings.Index(query, whereClause)
	if start == -1 {
		// no where clause
		return
	}

	// reposition start to after the 'where' keyword
	durStr := query[start+len(whereClause):]

	// attempt to parse out a relative time range
	// locate duration literal start
	prefix := "time > now() - "
	lowerDuration, err := g.parseRelative(durStr, prefix)
	if err == nil {
		prefix := "time < now() - "
		upperDuration, err := g.parseRelative(durStr, prefix)
		if err != nil {
			g.Duration = lowerDuration
			return
		}
		g.Duration = lowerDuration - upperDuration
		if g.Duration < 0 {
			g.Duration = -g.Duration
		}
	}

	dur, err := g.parseAbsolute(durStr)
	if err == nil {
		// we found an absolute time range
		g.Duration = dur
	}
}

// parseRelative locates and extracts a duration value from a fragment of an
// InfluxQL query following the "where" keyword. For example, in the fragment
// "time > now() - 180d GROUP BY :interval:", parseRelative would return a
// duration equal to 180d
func (g *GroupByVar) parseRelative(fragment string, prefix string) (time.Duration, error) {
	start := strings.Index(fragment, prefix)
	if start == -1 {
		return time.Duration(0), errors.New("not a relative duration")
	}

	// reposition to duration literal
	durFragment := fragment[start+len(prefix):]

	// init counters
	pos := 0

	// locate end of duration literal
	for pos < len(durFragment) {
		rn, _ := utf8.DecodeRuneInString(durFragment[pos:])
		if unicode.IsSpace(rn) {
			break
		}
		pos++
	}

	// attempt to parse what we suspect is a duration literal
	dur, err := influxql.ParseDuration(durFragment[:pos])
	if err != nil {
		return dur, err
	}

	return dur, nil
}

// parseAbsolute will determine the duration between two absolute timestamps
// found within an InfluxQL fragment following the "where" keyword. For
// example, the fragement "time > '1985-10-25T00:01:21-0800 and time <
// '1985-10-25T00:01:22-0800'" would yield a duration of 1m'
func (g *GroupByVar) parseAbsolute(fragment string) (time.Duration, error) {
	timePtn := `time\s[>|<]\s'([0-9\-T\:\.Z]+)'` // Playground: http://gobular.com/x/208f66bd-1889-4269-ab47-1efdfeeb63f0
	re, err := regexp.Compile(timePtn)
	if err != nil {
		// this is a developer error and should complain loudly
		panic("Bad Regex: err:" + err.Error())
	}

	if !re.Match([]byte(fragment)) {
		return time.Duration(0), errors.New("absolute duration not found")
	}

	// extract at most two times
	matches := re.FindAll([]byte(fragment), 2)

	// parse out absolute times
	durs := make([]time.Time, 0, 2)
	for _, match := range matches {
		durStr := re.FindSubmatch(match)
		if tm, err := time.Parse(time.RFC3339Nano, string(durStr[1])); err == nil {
			durs = append(durs, tm)
		}
	}

	if len(durs) == 1 {
		durs = append(durs, time.Now())
	}

	// reject more than 2 times found
	if len(durs) != 2 {
		return time.Duration(0), errors.New("must provide exactly two absolute times")
	}

	dur := durs[1].Sub(durs[0])

	return dur, nil
}

func (g *GroupByVar) String() string {
	// The function is: ((total_seconds * millisecond_converstion) / group_by) = pixels / 3
	// Number of points given the pixels
	pixels := float64(g.Resolution) / 3.0
	msPerPixel := float64(g.Duration/time.Millisecond) / pixels
	secPerPixel := float64(g.Duration/time.Second) / pixels
	if secPerPixel < 1.0 {
		if msPerPixel < 1.0 {
			msPerPixel = 1.0
		}
		return "time(" + strconv.FormatInt(int64(msPerPixel), 10) + "ms)"
	}
	// If groupby is more than 1 second round to the second
	return "time(" + strconv.FormatInt(int64(secPerPixel), 10) + "s)"
}

func (g *GroupByVar) Name() string {
	return g.Var
}

func (g *GroupByVar) Precedence() uint {
	return 1
}

// TemplateID is the unique ID used to identify a template
type TemplateID string

// Template represents a series of choices to replace TemplateVars within InfluxQL
type Template struct {
	BasicTemplateVar
	ID    TemplateID     `json:"id"`              // ID is the unique ID associated with this template
	Type  string         `json:"type"`            // Type can be fieldKeys, tagKeys, tagValues, CSV, constant, query, measurements, databases
	Label string         `json:"label"`           // Label is a user-facing description of the Template
	Query *TemplateQuery `json:"query,omitempty"` // Query is used to generate the choices for a template
}

// Query retrieves a Response from a TimeSeries.
type Query struct {
	Command      string       `json:"query"`                // Command is the query itself
	DB           string       `json:"db,omitempty"`         // DB is optional and if empty will not be used.
	RP           string       `json:"rp,omitempty"`         // RP is a retention policy and optional; if empty will not be used.
	TemplateVars TemplateVars `json:"tempVars,omitempty"`   // TemplateVars are template variables to replace within an InfluxQL query
	Wheres       []string     `json:"wheres,omitempty"`     // Wheres restricts the query to certain attributes
	GroupBys     []string     `json:"groupbys,omitempty"`   // GroupBys collate the query by these tags
	Resolution   uint         `json:"resolution,omitempty"` // Resolution is the available screen resolution to render query results
	Label        string       `json:"label,omitempty"`      // Label is the Y-Axis label for the data
	Range        *Range       `json:"range,omitempty"`      // Range is the default Y-Axis range for the data
}

// TemplateVars are a heterogeneous collection of different TemplateVariables
// with the capability to decode arbitrary JSON into the appropriate template
// variable type
type TemplateVars []TemplateVariable

func (t *TemplateVars) UnmarshalJSON(text []byte) error {
	// TODO: Need to test that server throws an error when :interval:'s Resolution or ReportingInterval or zero-value
	rawVars := bytes.NewReader(text)
	dec := json.NewDecoder(rawVars)

	// read open bracket
	rawTok, err := dec.Token()
	if err != nil {
		return err
	}

	tok, isDelim := rawTok.(json.Delim)
	if !isDelim || tok != '[' {
		return errors.New("Expected JSON array, but found " + tok.String())
	}

	for dec.More() {
		var halfBakedVar json.RawMessage
		err := dec.Decode(&halfBakedVar)
		if err != nil {
			return err
		}

		var agb GroupByVar
		err = json.Unmarshal(halfBakedVar, &agb)
		if err != nil {
			return err
		}

		// ensure that we really have a GroupByVar
		if agb.Resolution != 0 {
			(*t) = append(*t, &agb)
			continue
		}

		var tvar BasicTemplateVar
		err = json.Unmarshal(halfBakedVar, &tvar)
		if err != nil {
			return err
		}

		// ensure that we really have a BasicTemplateVar
		if len(tvar.Values) != 0 {
			(*t) = append(*t, tvar)
		}
	}
	return nil
}

// DashboardQuery includes state for the query builder.  This is a transition
// struct while we move to the full InfluxQL AST
type DashboardQuery struct {
	Command     string      `json:"query"`                 // Command is the query itself
	Label       string      `json:"label,omitempty"`       // Label is the Y-Axis label for the data
	Range       *Range      `json:"range,omitempty"`       // Range is the default Y-Axis range for the data
	QueryConfig QueryConfig `json:"queryConfig,omitempty"` // QueryConfig represents the query state that is understood by the data explorer
	Source      string      `json:"source"`                // Source is the optional URI to the data source for this queryConfig
}

// TemplateQuery is used to retrieve choices for template replacement
type TemplateQuery struct {
	Command     string `json:"influxql"`     // Command is the query itself
	DB          string `json:"db,omitempty"` // DB is optional and if empty will not be used.
	RP          string `json:"rp,omitempty"` // RP is a retention policy and optional; if empty will not be used.
	Measurement string `json:"measurement"`  // Measurement is the optinally selected measurement for the query
	TagKey      string `json:"tagKey"`       // TagKey is the optionally selected tag key for the query
	FieldKey    string `json:"fieldKey"`     // FieldKey is the optionally selected field key for the query
}

// Response is the result of a query against a TimeSeries
type Response interface {
	MarshalJSON() ([]byte, error)
}

// Source is connection information to a time-series data store.
type Source struct {
	ID                 int    `json:"id,string"`                    // ID is the unique ID of the source
	Name               string `json:"name"`                         // Name is the user-defined name for the source
	Type               string `json:"type,omitempty"`               // Type specifies which kinds of source (enterprise vs oss)
	Username           string `json:"username,omitempty"`           // Username is the username to connect to the source
	Password           string `json:"password,omitempty"`           // Password is in CLEARTEXT
	SharedSecret       string `json:"sharedSecret,omitempty"`       // ShareSecret is the optional signing secret for Influx JWT authorization
	URL                string `json:"url"`                          // URL are the connections to the source
	MetaURL            string `json:"metaUrl,omitempty"`            // MetaURL is the url for the meta node
	InsecureSkipVerify bool   `json:"insecureSkipVerify,omitempty"` // InsecureSkipVerify as true means any certificate presented by the source is accepted.
	Default            bool   `json:"default"`                      // Default specifies the default source for the application
	Telegraf           string `json:"telegraf"`                     // Telegraf is the db telegraf is written to.  By default it is "telegraf"
	Organization       string `json:"organization"`                 // Organization is the organization ID that resource belongs to
	Role               string `json:"role"`                         // Role is the name of the minimum role that a user must possess to access the resource.
}

// SourcesStore stores connection information for a `TimeSeries`
type SourcesStore interface {
	// All returns all sources in the store
	All(context.Context) ([]Source, error)
	// Add creates a new source in the SourcesStore and returns Source with ID
	Add(context.Context, Source) (Source, error)
	// Delete the Source from the store
	Delete(context.Context, Source) error
	// Get retrieves Source if `ID` exists
	Get(ctx context.Context, ID int) (Source, error)
	// Update the Source in the store.
	Update(context.Context, Source) error
}

type DBRP struct {
	DB string `json:"db"`
	RP string `json:"rp"`
}

// AlertRule represents rules for building a tickscript alerting task
type AlertRule struct {
	ID            string          `json:"id,omitempty"`           // ID is the unique ID of the alert
	TICKScript    TICKScript      `json:"tickscript"`             // TICKScript is the raw tickscript associated with this Alert
	Query         *QueryConfig    `json:"query"`                  // Query is the filter of data for the alert.
	Every         string          `json:"every"`                  // Every how often to check for the alerting criteria
	Alerts        []string        `json:"alerts"`                 // Alerts name all the services to notify (e.g. pagerduty)
	AlertNodes    []KapacitorNode `json:"alertNodes,omitempty"`   // AlertNodes define additional arguments to alerts
	Message       string          `json:"message"`                // Message included with alert
	Details       string          `json:"details"`                // Details is generally used for the Email alert.  If empty will not be added.
	Trigger       string          `json:"trigger"`                // Trigger is a type that defines when to trigger the alert
	TriggerValues TriggerValues   `json:"values"`                 // Defines the values that cause the alert to trigger
	Name          string          `json:"name"`                   // Name is the user-defined name for the alert
	Type          string          `json:"type"`                   // Represents the task type where stream is data streamed to kapacitor and batch is queried by kapacitor
	DBRPs         []DBRP          `json:"dbrps"`                  // List of database retention policy pairs the task is allowed to access
	Status        string          `json:"status"`                 // Represents if this rule is enabled or disabled in kapacitor
	Executing     bool            `json:"executing"`              // Whether the task is currently executing
	Error         string          `json:"error"`                  // Any error encountered when kapacitor executes the task
	Created       time.Time       `json:"created"`                // Date the task was first created
	Modified      time.Time       `json:"modified"`               // Date the task was last modified
	LastEnabled   time.Time       `json:"last-enabled,omitempty"` // Date the task was last set to status enabled
}

// TICKScript task to be used by kapacitor
type TICKScript string

// Ticker generates tickscript tasks for kapacitor
type Ticker interface {
	// Generate will create the tickscript to be used as a kapacitor task
	Generate(AlertRule) (TICKScript, error)
}

// TriggerValues specifies the alerting logic for a specific trigger type
type TriggerValues struct {
	Change     string `json:"change,omitempty"`   // Change specifies if the change is a percent or absolute
	Period     string `json:"period,omitempty"`   // Period length of time before deadman is alerted
	Shift      string `json:"shift,omitempty"`    // Shift is the amount of time to look into the past for the alert to compare to the present
	Operator   string `json:"operator,omitempty"` // Operator for alert comparison
	Value      string `json:"value,omitempty"`    // Value is the boundary value when alert goes critical
	RangeValue string `json:"rangeValue"`         // RangeValue is an optional value for range comparisons
}

// Field represent influxql fields and functions from the UI
type Field struct {
	Value interface{} `json:"value"`
	Type  string      `json:"type"`
	Alias string      `json:"alias"`
	Args  []Field     `json:"args,omitempty"`
}

// GroupBy represents influxql group by tags from the UI
type GroupBy struct {
	Time string   `json:"time"`
	Tags []string `json:"tags"`
}

// DurationRange represents the lower and upper durations of the query config
type DurationRange struct {
	Upper string `json:"upper"`
	Lower string `json:"lower"`
}

// QueryConfig represents UI query from the data explorer
type QueryConfig struct {
	ID              string              `json:"id,omitempty"`
	Database        string              `json:"database"`
	Measurement     string              `json:"measurement"`
	RetentionPolicy string              `json:"retentionPolicy"`
	Fields          []Field             `json:"fields"`
	Tags            map[string][]string `json:"tags"`
	GroupBy         GroupBy             `json:"groupBy"`
	AreTagsAccepted bool                `json:"areTagsAccepted"`
	Fill            string              `json:"fill,omitempty"`
	RawText         *string             `json:"rawText"`
	Range           *DurationRange      `json:"range"`
}

// KapacitorNode adds arguments and properties to an alert
type KapacitorNode struct {
	Name       string              `json:"name"`
	Args       []string            `json:"args"`
	Properties []KapacitorProperty `json:"properties"`
	// In the future we could add chaining methods here.
}

// KapacitorProperty modifies the node they are called on
type KapacitorProperty struct {
	Name string   `json:"name"`
	Args []string `json:"args"`
}

// Server represents a proxy connection to an HTTP server
type Server struct {
<<<<<<< HEAD
	ID           int    // ID is the unique ID of the server
	SrcID        int    // SrcID of the data source
	Name         string // Name is the user-defined name for the server
	Username     string // Username is the username to connect to the server
	Password     string // Password is in CLEARTEXT
	URL          string // URL are the connections to the server
	Active       bool   // Is this the active server for the source?
	Organization string // Organization is the organization ID that resource belongs to
=======
	ID                 int    // ID is the unique ID of the server
	SrcID              int    // SrcID of the data source
	Name               string // Name is the user-defined name for the server
	Username           string // Username is the username to connect to the server
	Password           string // Password is in CLEARTEXT
	URL                string // URL are the connections to the server
	InsecureSkipVerify bool   // InsecureSkipVerify as true means any certificate presented by the server is accepted.
	Active             bool   // Is this the active server for the source?
>>>>>>> 5b3f992a
}

// ServersStore stores connection information for a `Server`
type ServersStore interface {
	// All returns all servers in the store
	All(context.Context) ([]Server, error)
	// Add creates a new source in the ServersStore and returns Server with ID
	Add(context.Context, Server) (Server, error)
	// Delete the Server from the store
	Delete(context.Context, Server) error
	// Get retrieves Server if `ID` exists
	Get(ctx context.Context, ID int) (Server, error)
	// Update the Server in the store.
	Update(context.Context, Server) error
}

// ID creates uniq ID string
type ID interface {
	// Generate creates a unique ID string
	Generate() (string, error)
}

const (
	// AllScope grants permission for all databases.
	AllScope Scope = "all"
	// DBScope grants permissions for a specific database
	DBScope Scope = "database"
)

// Permission is a specific allowance for User or Role bound to a
// scope of the data source
type Permission struct {
	Scope   Scope      `json:"scope"`
	Name    string     `json:"name,omitempty"`
	Allowed Allowances `json:"allowed"`
}

// Permissions represent the entire set of permissions a User or Role may have
type Permissions []Permission

// Allowances defines what actions a user can have on a scoped permission
type Allowances []string

// Scope defines the location of access of a permission
type Scope string

// User represents an authenticated user.
type User struct {
	ID          uint64      `json:"id,string,omitempty"`
	Name        string      `json:"name"`
	Passwd      string      `json:"password,omitempty"`
	Permissions Permissions `json:"permissions,omitempty"`
	Roles       []Role      `json:"roles,omitempty"`
	Provider    string      `json:"provider,omitempty"`
	Scheme      string      `json:"scheme,omitempty"`
	SuperAdmin  bool        `json:"superAdmin,omitempty"`
}

// UserQuery represents the attributes that a user may be retrieved by.
// It is predominantly used in the UsersStore.Get method.
//
// It is expected that only one of ID or Name, Provider, and Scheme will be
// specified, but all are provided UserStores should prefer ID.
type UserQuery struct {
	ID       *uint64
	Name     *string
	Provider *string
	Scheme   *string
}

// UsersStore is the Storage and retrieval of authentication information
//
// While not necessary for the app to function correctly, it is
// expected that Implementors of the UsersStore will take
// care to guarantee that the combinartion of a  users Name, Provider,
// and Scheme are unique.
type UsersStore interface {
	// All lists all users from the UsersStore
	All(context.Context) ([]User, error)
	// Create a new User in the UsersStore
	Add(context.Context, *User) (*User, error)
	// Delete the User from the UsersStore
	Delete(context.Context, *User) error
	// Get retrieves a user if name exists.
	Get(ctx context.Context, q UserQuery) (*User, error)
	// Update the user's permissions or roles
	Update(context.Context, *User) error
}

// Database represents a database in a time series source
type Database struct {
	Name          string `json:"name"`                    // a unique string identifier for the database
	Duration      string `json:"duration,omitempty"`      // the duration (when creating a default retention policy)
	Replication   int32  `json:"replication,omitempty"`   // the replication factor (when creating a default retention policy)
	ShardDuration string `json:"shardDuration,omitempty"` // the shard duration (when creating a default retention policy)
}

// RetentionPolicy represents a retention policy in a time series source
type RetentionPolicy struct {
	Name          string `json:"name"`                    // a unique string identifier for the retention policy
	Duration      string `json:"duration,omitempty"`      // the duration
	Replication   int32  `json:"replication,omitempty"`   // the replication factor
	ShardDuration string `json:"shardDuration,omitempty"` // the shard duration
	Default       bool   `json:"isDefault,omitempty"`     // whether the RP should be the default
}

// Databases represents a databases in a time series source
type Databases interface {
	// All lists all databases
	AllDB(context.Context) ([]Database, error)
	Connect(context.Context, *Source) error
	CreateDB(context.Context, *Database) (*Database, error)
	DropDB(context.Context, string) error
	AllRP(context.Context, string) ([]RetentionPolicy, error)
	CreateRP(context.Context, string, *RetentionPolicy) (*RetentionPolicy, error)
	UpdateRP(context.Context, string, string, *RetentionPolicy) (*RetentionPolicy, error)
	DropRP(context.Context, string, string) error
}

// DashboardID is the dashboard ID
type DashboardID int

// Dashboard represents all visual and query data for a dashboard
type Dashboard struct {
	ID           DashboardID     `json:"id"`
	Cells        []DashboardCell `json:"cells"`
	Templates    []Template      `json:"templates"`
	Name         string          `json:"name"`
	Organization string          `json:"organization"` // Organization is the organization ID that resource belongs to
}

// Axis represents the visible extents of a visualization
type Axis struct {
	Bounds       []string `json:"bounds"` // bounds are an arbitrary list of client-defined strings that specify the viewport for a cell
	LegacyBounds [2]int64 `json:"-"`      // legacy bounds are for testing a migration from an earlier version of axis
	Label        string   `json:"label"`  // label is a description of this Axis
	Prefix       string   `json:"prefix"` // Prefix represents a label prefix for formatting axis values
	Suffix       string   `json:"suffix"` // Suffix represents a label suffix for formatting axis values
	Base         string   `json:"base"`   // Base represents the radix for formatting axis values
	Scale        string   `json:"scale"`  // Scale is the axis formatting scale. Supported: "log", "linear"
}

// DashboardCell holds visual and query information for a cell
type DashboardCell struct {
	ID      string           `json:"i"`
	X       int32            `json:"x"`
	Y       int32            `json:"y"`
	W       int32            `json:"w"`
	H       int32            `json:"h"`
	Name    string           `json:"name"`
	Queries []DashboardQuery `json:"queries"`
	Axes    map[string]Axis  `json:"axes"`
	Type    string           `json:"type"`
}

// DashboardsStore is the storage and retrieval of dashboards
type DashboardsStore interface {
	// All lists all dashboards from the DashboardStore
	All(context.Context) ([]Dashboard, error)
	// Create a new Dashboard in the DashboardStore
	Add(context.Context, Dashboard) (Dashboard, error)
	// Delete the Dashboard from the DashboardStore if `ID` exists.
	Delete(context.Context, Dashboard) error
	// Get retrieves a dashboard if `ID` exists.
	Get(ctx context.Context, id DashboardID) (Dashboard, error)
	// Update replaces the dashboard information
	Update(context.Context, Dashboard) error
}

// Cell is a rectangle and multiple time series queries to visualize.
type Cell struct {
	X       int32           `json:"x"`
	Y       int32           `json:"y"`
	W       int32           `json:"w"`
	H       int32           `json:"h"`
	I       string          `json:"i"`
	Name    string          `json:"name"`
	Queries []Query         `json:"queries"`
	Axes    map[string]Axis `json:"axes"`
	Type    string          `json:"type"`
}

// Layout is a collection of Cells for visualization
type Layout struct {
	ID           string `json:"id"`
	Application  string `json:"app"`
	Measurement  string `json:"measurement"`
	Autoflow     bool   `json:"autoflow"`
	Cells        []Cell `json:"cells"`
	Organization string `json:"organization"` // Organization is the organization ID that resource belongs to
}

// LayoutsStore stores dashboards and associated Cells
type LayoutsStore interface {
	// All returns all dashboards in the store
	All(context.Context) ([]Layout, error)
	// Add creates a new dashboard in the LayoutsStore
	Add(context.Context, Layout) (Layout, error)
	// Delete the dashboard from the store
	Delete(context.Context, Layout) error
	// Get retrieves Layout if `ID` exists
	Get(ctx context.Context, ID string) (Layout, error)
	// Update the dashboard in the store.
	Update(context.Context, Layout) error
}

// Organization is a group of resources under a common name
type Organization struct {
	ID   uint64 `json:"id,string"`
	Name string `json:"name"`
	// DefaultRole is the name of the role that is the default for any users added to the organization
	DefaultRole string `json:"defaultRole,omitempty"`
	// Public specifies whether users must be explicitly added to the organization.
	// It is currently only used by the default organization, but that may change in the future.
	Public bool `json:"public"`
}

// OrganizationQuery represents the attributes that a organization may be retrieved by.
// It is predominantly used in the OrganizationsStore.Get method.
// It is expected that only one of ID or Name will be specified, but will prefer ID over Name if both are specified.
type OrganizationQuery struct {
	// If an ID is provided in the query, the lookup time for an organization will be O(1).
	ID *uint64
	// If Name is provided, the lookup time will be O(n).
	Name *string
}

// OrganizationsStore is the storage and retrieval of Organizations
//
// While not necessary for the app to function correctly, it is
// expected that Implementors of the OrganizationsStore will take
// care to guarantee that the Organization.Name is unqiue. Allowing
// for duplicate names creates a confusing UX experience for the User.
type OrganizationsStore interface {
	// Add creates a new Organization.
	// The Created organization is returned back to the user with the
	// ID field populated.
	Add(context.Context, *Organization) (*Organization, error)
	// All lists all Organizations in the OrganizationsStore
	All(context.Context) ([]Organization, error)
	// Delete removes an Organization from the OrganizationsStore
	Delete(context.Context, *Organization) error
	// Get retrieves an Organization from the OrganizationsStore
	Get(context.Context, OrganizationQuery) (*Organization, error)
	// Update updates an Organization in the OrganizationsStore
	Update(context.Context, *Organization) error
	// CreateDefault creates the default organization
	CreateDefault(ctx context.Context) error
	// DefaultOrganization returns the DefaultOrganization
	DefaultOrganization(ctx context.Context) (*Organization, error)
}<|MERGE_RESOLUTION|>--- conflicted
+++ resolved
@@ -566,16 +566,6 @@
 
 // Server represents a proxy connection to an HTTP server
 type Server struct {
-<<<<<<< HEAD
-	ID           int    // ID is the unique ID of the server
-	SrcID        int    // SrcID of the data source
-	Name         string // Name is the user-defined name for the server
-	Username     string // Username is the username to connect to the server
-	Password     string // Password is in CLEARTEXT
-	URL          string // URL are the connections to the server
-	Active       bool   // Is this the active server for the source?
-	Organization string // Organization is the organization ID that resource belongs to
-=======
 	ID                 int    // ID is the unique ID of the server
 	SrcID              int    // SrcID of the data source
 	Name               string // Name is the user-defined name for the server
@@ -584,7 +574,7 @@
 	URL                string // URL are the connections to the server
 	InsecureSkipVerify bool   // InsecureSkipVerify as true means any certificate presented by the server is accepted.
 	Active             bool   // Is this the active server for the source?
->>>>>>> 5b3f992a
+	Organization       string // Organization is the organization ID that resource belongs to
 }
 
 // ServersStore stores connection information for a `Server`
