import React, {Component, PropTypes} from 'react'
import {connect} from 'react-redux'

import GraphTypeSelector from 'src/dashboards/components/GraphTypeSelector'
import GaugeOptions from 'src/dashboards/components/GaugeOptions'
import SingleStatOptions from 'src/dashboards/components/SingleStatOptions'
import AxesOptions from 'src/dashboards/components/AxesOptions'
import TableOptions from 'src/dashboards/components/TableOptions'

import {buildDefaultYLabel} from 'shared/presenters'

class DisplayOptions extends Component {
  constructor(props) {
    super(props)

    const {axes, queryConfigs} = props

    this.state = {
      axes: this.setDefaultLabels(axes, queryConfigs),
    }
  }

  componentWillReceiveProps(nextProps) {
    const {axes, queryConfigs} = nextProps

    this.setState({axes: this.setDefaultLabels(axes, queryConfigs)})
  }

  setDefaultLabels(axes, queryConfigs) {
    return queryConfigs.length
      ? {
          ...axes,
          y: {...axes.y, defaultYLabel: buildDefaultYLabel(queryConfigs[0])},
        }
      : axes
  }

  renderOptions = () => {
    const {
      cell: {type},
      staticLegend,
      onToggleStaticLegend,
      onResetFocus,
    } = this.props
    switch (type) {
      case 'gauge':
        return <GaugeOptions onResetFocus={onResetFocus} />
      case 'single-stat':
<<<<<<< HEAD
        return <SingleStatOptions />
      case 'table':
        return <TableOptions />
=======
        return <SingleStatOptions onResetFocus={onResetFocus} />
>>>>>>> c1fcd184
      default:
        return (
          <AxesOptions
            onToggleStaticLegend={onToggleStaticLegend}
            staticLegend={staticLegend}
          />
        )
    }
  }

  render() {
    return (
      <div className="display-options">
        <GraphTypeSelector />
        {this.renderOptions()}
      </div>
    )
  }
}

const {arrayOf, bool, func, shape, string} = PropTypes

DisplayOptions.propTypes = {
  cell: shape({
    type: string.isRequired,
  }).isRequired,
  axes: shape({
    y: shape({
      bounds: arrayOf(string),
      label: string,
      defaultYLabel: string,
    }),
  }).isRequired,
  queryConfigs: arrayOf(shape()).isRequired,
  onToggleStaticLegend: func.isRequired,
  staticLegend: bool,
  onResetFocus: func.isRequired,
}

const mapStateToProps = ({cellEditorOverlay: {cell, cell: {axes}}}) => ({
  cell,
  axes,
})

export default connect(mapStateToProps, null)(DisplayOptions)<|MERGE_RESOLUTION|>--- conflicted
+++ resolved
@@ -46,13 +46,9 @@
       case 'gauge':
         return <GaugeOptions onResetFocus={onResetFocus} />
       case 'single-stat':
-<<<<<<< HEAD
-        return <SingleStatOptions />
+        return <SingleStatOptions onResetFocus={onResetFocus} />
       case 'table':
         return <TableOptions />
-=======
-        return <SingleStatOptions onResetFocus={onResetFocus} />
->>>>>>> c1fcd184
       default:
         return (
           <AxesOptions
